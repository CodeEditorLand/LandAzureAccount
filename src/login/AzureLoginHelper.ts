--- conflicted
+++ resolved
@@ -62,12 +62,6 @@
 export class AzureLoginHelper {
 	private oldResourceFilter: string = '';
 	private doLogin: boolean = false;
-<<<<<<< HEAD
-	private adalAuthProvider: AdalAuthProvider;
-	private msalAuthProvider: MsalAuthProvider;
-	private authProvider: AdalAuthProvider | MsalAuthProvider;
-=======
->>>>>>> a58cdea2
 
 	public onStatusChanged: EventEmitter<AzureLoginStatus> = new EventEmitter<AzureLoginStatus>();
 	public onFiltersChanged: EventEmitter<void> = new EventEmitter<void>();
@@ -81,13 +75,6 @@
 	public legacyApi: AzureAccountExtensionLegacyApi;
 
 	constructor(private context: ExtensionContext, public reporter: TelemetryReporter) {
-<<<<<<< HEAD
-		this.adalAuthProvider = new AdalAuthProvider(enableVerboseLogs);
-		this.msalAuthProvider = new MsalAuthProvider(enableVerboseLogs);
-		this.authProvider = getAuthLibrary() === 'ADAL' ?  this.adalAuthProvider : this.msalAuthProvider;
-
-=======
->>>>>>> a58cdea2
 		this.api = new AzureAccountExtensionApi(this);
 		this.legacyApi = new AzureAccountExtensionLegacyApi(this.api);
 
@@ -323,14 +310,7 @@
 	}
 
 	private async clearSessions(): Promise<void> {
-<<<<<<< HEAD
-		// Clear cache from all libraries: https://github.com/microsoft/vscode-azure-account/issues/309
-		await this.adalAuthProvider.clearTokenCache();
-		await this.msalAuthProvider.clearTokenCache();
-
-=======
 		await ext.authProvider.clearTokenCache();
->>>>>>> a58cdea2
 		const sessions: AzureSession[] = this.api.sessions;
 		sessions.length = 0;
 		this.onSessionsChanged.fire();
