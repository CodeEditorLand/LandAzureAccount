/*---------------------------------------------------------------------------------------------
 *  Copyright (c) Microsoft Corporation. All rights reserved.
 *  Licensed under the MIT License. See License.txt in the project root for license information.
 *--------------------------------------------------------------------------------------------*/

import { Environment } from '@azure/ms-rest-azure-env';
import { CancellationTokenSource, commands, EventEmitter, ExtensionContext, MessageItem, window, workspace } from 'vscode';
import { callWithTelemetryAndErrorHandling, IActionContext } from 'vscode-azureextensionui';
import { AzureLoginStatus, AzureResourceFilter, AzureSession, AzureSubscription } from '../azure-account.api';
import { authLibrarySetting, cacheKey, clientId, cloudSetting, commonTenantId, customCloudArmUrlSetting, resourceFilterSetting, tenantSetting } from '../constants';
import { AzureLoginError, getErrorMessage } from '../errors';
import { localize } from '../utils/localize';
import { openUri } from '../utils/openUri';
import { getAuthLibrary, getSettingValue, getSettingWithPrefix } from '../utils/settingUtils';
import { delay } from '../utils/timeUtils';
import { AdalAuthProvider } from './adal/AdalAuthProvider';
import { AuthProviderBase } from './AuthProviderBase';
import { AzureAccountExtensionApi } from './AzureAccountExtensionApi';
import { AzureAccountExtensionLegacyApi } from './AzureAccountExtensionLegacyApi';
import { getSelectedEnvironment, isADFS } from './environments';
import { getNewFilters } from './filters';
import { getKey } from './getKey';
import { MsalAuthProvider } from './msal/MsalAuthProvider';
import { checkRedirectServer } from './server';
import { ISubscriptionCache } from './subscriptionTypes';
import { updateFilters } from './updateFilters';
import { waitUntilOnline } from './waitUntilOnline';

const enableVerboseLogs: boolean = false;

interface IAzureAccountWriteable extends AzureAccountExtensionApi {
	status: AzureLoginStatus;
}

type LoginTrigger = 'activation' | 'login' | 'loginWithDeviceCode' | 'loginToCloud' | 'cloudChange' | 'tenantChange' | 'customCloudARMUrlChange';
type CodePath = 'tryExisting' | 'newLogin' | 'newLoginCodeFlow' | 'newLoginDeviceCode';

export class AzureAccountLoginHelper {
	private doLogin: boolean = false;
	private adalAuthProvider: AdalAuthProvider;
	private msalAuthProvider: MsalAuthProvider;
	private authProvider: AdalAuthProvider | MsalAuthProvider;

	public oldResourceFilter: string = '';
	public onStatusChanged: EventEmitter<AzureLoginStatus> = new EventEmitter<AzureLoginStatus>();
	public onFiltersChanged: EventEmitter<void> = new EventEmitter<void>();
	public onSessionsChanged: EventEmitter<void> = new EventEmitter<void>();
	public onSubscriptionsChanged: EventEmitter<void> = new EventEmitter<void>();

	public filtersTask: Promise<AzureResourceFilter[]> = Promise.resolve(<AzureResourceFilter[]>[]);
	public subscriptionsTask: Promise<AzureSubscription[]> = Promise.resolve(<AzureSubscription[]>[]);

	public api: AzureAccountExtensionApi;
	public legacyApi: AzureAccountExtensionLegacyApi;

	constructor(public context: ExtensionContext) {
		this.adalAuthProvider = new AdalAuthProvider(enableVerboseLogs);
		this.msalAuthProvider = new MsalAuthProvider(enableVerboseLogs);
		this.authProvider = getAuthLibrary() === 'ADAL' ?  this.adalAuthProvider : this.msalAuthProvider;

		this.api = new AzureAccountExtensionApi(this);
		this.legacyApi = new AzureAccountExtensionLegacyApi(this.api);

		context.subscriptions.push(commands.registerCommand('azure-account.login', () => this.login('login').catch(console.error)));
		context.subscriptions.push(commands.registerCommand('azure-account.loginWithDeviceCode', () => this.login('loginWithDeviceCode').catch(console.error)));
		context.subscriptions.push(commands.registerCommand('azure-account.logout', () => this.logout().catch(console.error)));
		context.subscriptions.push(workspace.onDidChangeConfiguration(async e => {
			if (e.affectsConfiguration(getSettingWithPrefix(cloudSetting)) || e.affectsConfiguration(getSettingWithPrefix(tenantSetting)) || e.affectsConfiguration(getSettingWithPrefix(customCloudArmUrlSetting))) {
				const doLogin: boolean = this.doLogin;
				this.doLogin = false;
				this.initialize(e.affectsConfiguration(getSettingWithPrefix(cloudSetting)) ? 'cloudChange' : e.affectsConfiguration(getSettingWithPrefix(tenantSetting)) ? 'tenantChange' : 'customCloudARMUrlChange', doLogin)
					.catch(console.error);
			} else if (e.affectsConfiguration(getSettingWithPrefix(resourceFilterSetting))) {
				updateFilters(true);
			} else if (e.affectsConfiguration(getSettingWithPrefix(authLibrarySetting))) {
				const mustSignOutAndReload: string = localize('azure-account.mustSignOutAndReload', 'You must sign out and reload the window to authenticate with "{0}"', getAuthLibrary());
				const signOutAndReload: string = localize('azure-account.signOutAndReload', 'Sign Out and Reload Window');
				void window.showInformationMessage(mustSignOutAndReload, signOutAndReload).then(async value => {
					if (value === signOutAndReload) {
						await this.logout();
						await commands.executeCommand('workbench.action.reloadWindow');
					}
				});
			}
		}));
		this.initialize('activation', false, true)
			.catch(console.error);
	}

	public async login(trigger: LoginTrigger): Promise<void> {
		await callWithTelemetryAndErrorHandling('azure-account.login', async (context: IActionContext) => {
			let codePath: CodePath = 'newLogin';
			let environmentName: string = 'uninitialized';
			const cancelSource: CancellationTokenSource = new CancellationTokenSource();
			try {
				const environment: Environment = await getSelectedEnvironment();
				environmentName = environment.name;
				const onlineTask: Promise<void> = waitUntilOnline(environment, 2000, cancelSource.token);
				const timerTask: Promise<boolean | PromiseLike<boolean> | undefined> = delay(2000, true);

				if (await Promise.race([onlineTask, timerTask])) {
					const cancel: MessageItem = { title: localize('azure-account.cancel', "Cancel") };
					await Promise.race([
						onlineTask,
						window.showInformationMessage(localize('azure-account.checkNetwork', "You appear to be offline. Please check your network connection."), cancel)
							.then(result => {
								if (result === cancel) {
									throw new AzureLoginError(localize('azure-account.offline', "Offline"));
								}
							})
					]);
					await onlineTask;
				}

				this.beginLoggingIn();

				const tenantId: string = getSettingValue(tenantSetting) || commonTenantId;
				const isAdfs: boolean = isADFS(environment);
				const useCodeFlow: boolean = trigger !== 'loginWithDeviceCode' && await checkRedirectServer(isAdfs);
				codePath = useCodeFlow ? 'newLoginCodeFlow' : 'newLoginDeviceCode';
				const loginResult = useCodeFlow ?
					await this.authProvider.login(clientId, environment, isAdfs, tenantId, openUri, redirectTimeout) :
					await this.authProvider.loginWithDeviceCode(environment, tenantId);
				await this.updateSessions(this.authProvider, environment, loginResult);
<<<<<<< HEAD
				void this.sendLoginTelemetry(context, trigger, path, environmentName, 'success', undefined, true);
			} catch (err) {
				if (err instanceof AzureLoginError && err.reason) {
					console.error(err.reason);
					void this.sendLoginTelemetry(context, trigger, path, environmentName, 'error', getErrorMessage(err.reason) || getErrorMessage(err));
				} else {
					void this.sendLoginTelemetry(context, trigger, path, environmentName, 'failure', getErrorMessage(err));
=======
				void this.sendLoginTelemetry(context, { trigger, codePath, environmentName, outcome: 'success' }, true);
			} catch (err) {
				if (err instanceof AzureLoginError && err.reason) {
					console.error(err.reason);
					void this.sendLoginTelemetry(context, { trigger, codePath, environmentName, outcome: 'error', message: getErrorMessage(err.reason) || getErrorMessage(err) });
				} else {
					void this.sendLoginTelemetry(context, { trigger, codePath, environmentName, outcome: 'failure', message: getErrorMessage(err) });
>>>>>>> 35cb75b9
				}
				throw err;
			} finally {
				cancelSource.cancel();
				cancelSource.dispose();
				this.updateLoginStatus();
			}
		});
	}

	private async sendLoginTelemetry(context: IActionContext, properties: { trigger: LoginTrigger, codePath: CodePath, environmentName: string, outcome: string, message?: string }, includeSubscriptions?: boolean) {
		context.telemetry.properties = {
			...context.telemetry.properties,
			...properties
		}
		if (includeSubscriptions) {
			await this.api.waitForSubscriptions();
			context.telemetry.properties.subscriptions = JSON.stringify((this.api.subscriptions).map(s => s.subscription.subscriptionId));
		}
	}

	public async logout(): Promise<void> {
		await this.api.waitForLogin();
		await this.clearSessions();
		this.updateLoginStatus();
	}

	private async initialize(trigger: LoginTrigger, doLogin?: boolean, migrateToken?: boolean): Promise<void> {
		await callWithTelemetryAndErrorHandling('azure-account.initialize', async (context: IActionContext) => {
			let environmentName: string = 'uninitialized';
			const codePath: CodePath = 'tryExisting';
			try {
				await this.loadSubscriptionCache();
				const environment: Environment = await getSelectedEnvironment();
				environmentName = environment.name;
				const tenantId: string = getSettingValue(tenantSetting) || commonTenantId;
				await waitUntilOnline(environment, 5000);
				this.beginLoggingIn();
				const loginResult = await this.authProvider.loginSilent(environment, tenantId, migrateToken);
				await this.updateSessions(this.authProvider, environment, loginResult);
				void this.sendLoginTelemetry(context, { trigger, codePath, environmentName, outcome: 'success' }, true);
			} catch (err) {
				await this.clearSessions(); // clear out cached data
				if (err instanceof AzureLoginError && err.reason) {
					void this.sendLoginTelemetry(context, { trigger, codePath, environmentName, outcome: 'error', message: getErrorMessage(err.reason) || getErrorMessage(err) });
				} else {
					void this.sendLoginTelemetry(context, { trigger, codePath, environmentName, outcome: 'failure', message: getErrorMessage(err) });
				}
				if (doLogin) {
					await this.login(trigger);
				}
			} finally {
				this.updateLoginStatus();
			}
		});
	}

	private async loadSubscriptionCache(): Promise<void> {
		const cache: ISubscriptionCache | undefined = this.context.globalState.get(cacheKey);
		if (cache) {
			(<IAzureAccountWriteable>this.api).status = 'LoggedIn';
			const sessions: Record<string, AzureSession> = await this.authProvider.initializeSessions(cache, this.api);

			const subscriptions: AzureSubscription[] = cache.subscriptions.map<AzureSubscription>(({ session, subscription }) => {
				const { environment, userId, tenantId } = session;
				const key: string = getKey(environment, userId, tenantId);
				return {
					session: sessions[key],
					subscription
				};
			});
			this.subscriptionsTask = Promise.resolve(subscriptions);
			this.api.subscriptions.push(...subscriptions);

			const resourceFilter: string[] | undefined = getSettingValue(resourceFilterSetting);
			this.oldResourceFilter = JSON.stringify(resourceFilter);
			const newFilters: AzureSubscription[] = getNewFilters(subscriptions, resourceFilter);
			this.filtersTask = Promise.resolve(newFilters);
			this.api.filters.push(...newFilters);
		}
	}

	private beginLoggingIn(): void {
		if (this.api.status !== 'LoggedIn') {
			(<IAzureAccountWriteable>this.api).status = 'LoggingIn';
			this.onStatusChanged.fire(this.api.status);
		}
	}

	private updateLoginStatus(): void {
		const status: AzureLoginStatus = this.api.sessions.length ? 'LoggedIn' : 'LoggedOut';
		if (this.api.status !== status) {
			(<IAzureAccountWriteable>this.api).status = status;
			this.onStatusChanged.fire(this.api.status);
		}
	}

	private async updateSessions<TLoginResult>(authProvider: AuthProviderBase<TLoginResult>, environment: Environment, loginResult: TLoginResult): Promise<void> {
		await authProvider.updateSessions(environment, loginResult, this.api.sessions);
		this.onSessionsChanged.fire();
	}

	private async clearSessions(): Promise<void> {
		// Clear cache from all libraries: https://github.com/microsoft/vscode-azure-account/issues/309
		await this.adalAuthProvider.clearTokenCache();
		await this.msalAuthProvider.clearTokenCache();

		const sessions: AzureSession[] = this.api.sessions;
		sessions.length = 0;
		this.onSessionsChanged.fire();
	}
}

async function redirectTimeout(): Promise<void> {
	const message: string = localize('azure-account.browserDidNotConnect', 'Browser did not connect to local server within 10 seconds. Do you want to try the alternate sign in using a device code instead?');
	const useDeviceCode: string = localize('azure-account.useDeviceCode', 'Use Device Code');
	const response: string | undefined = await window.showInformationMessage(message, useDeviceCode);
	if (response) {
		await commands.executeCommand('azure-account.loginWithDeviceCode');
	}
}<|MERGE_RESOLUTION|>--- conflicted
+++ resolved
@@ -122,15 +122,6 @@
 					await this.authProvider.login(clientId, environment, isAdfs, tenantId, openUri, redirectTimeout) :
 					await this.authProvider.loginWithDeviceCode(environment, tenantId);
 				await this.updateSessions(this.authProvider, environment, loginResult);
-<<<<<<< HEAD
-				void this.sendLoginTelemetry(context, trigger, path, environmentName, 'success', undefined, true);
-			} catch (err) {
-				if (err instanceof AzureLoginError && err.reason) {
-					console.error(err.reason);
-					void this.sendLoginTelemetry(context, trigger, path, environmentName, 'error', getErrorMessage(err.reason) || getErrorMessage(err));
-				} else {
-					void this.sendLoginTelemetry(context, trigger, path, environmentName, 'failure', getErrorMessage(err));
-=======
 				void this.sendLoginTelemetry(context, { trigger, codePath, environmentName, outcome: 'success' }, true);
 			} catch (err) {
 				if (err instanceof AzureLoginError && err.reason) {
@@ -138,7 +129,6 @@
 					void this.sendLoginTelemetry(context, { trigger, codePath, environmentName, outcome: 'error', message: getErrorMessage(err.reason) || getErrorMessage(err) });
 				} else {
 					void this.sendLoginTelemetry(context, { trigger, codePath, environmentName, outcome: 'failure', message: getErrorMessage(err) });
->>>>>>> 35cb75b9
 				}
 				throw err;
 			} finally {
