--- conflicted
+++ resolved
@@ -15,27 +15,17 @@
 import * as semver from 'semver';
 import { parse, UrlWithStringQuery } from 'url';
 import { v4 as uuid } from 'uuid';
-<<<<<<< HEAD
 import { CancellationToken, commands, Disposable, env, EventEmitter, MessageItem, QuickPickItem, Terminal, TerminalOptions, TerminalProfile, ThemeIcon, Uri, window } from 'vscode';
-=======
-import { commands, Disposable, env, EventEmitter, MessageItem, QuickPickItem, Terminal, Uri, window } from 'vscode';
->>>>>>> a58cdea2
 import { AzureAccountExtensionApi, AzureLoginStatus, AzureSession, CloudShell, CloudShellStatus, UploadOptions } from '../azure-account.api';
 import { AzureSession as AzureSessionLegacy } from '../azure-account.legacy.api';
 import { ext } from '../extensionVariables';
 import { tokenFromRefreshToken } from '../login/adal/tokens';
 import { TelemetryReporter } from '../telemetry';
-<<<<<<< HEAD
+import { exec } from '../utils/childProcessUtils';
 import { localize } from '../utils/localize';
 import { Deferred } from '../utils/promiseUtils';
 import { AccessTokens, connectTerminal, ConsoleUris, Errors, getUserSettings, provisionConsole, resetConsole, Size, UserSettings } from './cloudConsoleLauncher';
 import { CloudShellInternal } from './CloudShellInternal';
-=======
-import { exec } from '../utils/childProcessUtils';
-import { localize } from '../utils/localize';
-import { Deferred } from '../utils/promiseUtils';
-import { AccessTokens, connectTerminal, ConsoleUris, Errors, getUserSettings, provisionConsole, resetConsole, Size, UserSettings } from './cloudConsoleLauncher';
->>>>>>> a58cdea2
 import { createServer, Queue, readJSON, Server } from './ipc';
 
 interface OS {
@@ -48,13 +38,6 @@
 
 type OSes = { Linux: OS, Windows: OS };
 
-<<<<<<< HEAD
-=======
-interface CloudShellWritable extends CloudShell {
-	status: CloudShellStatus
-}
-
->>>>>>> a58cdea2
 export const OSes: OSes = {
 	Linux: {
 		id: 'linux',
@@ -70,20 +53,6 @@
 	}
 };
 
-<<<<<<< HEAD
-function sendTelemetryEvent(reporter: TelemetryReporter, outcome: string, message?: string) {
-	/* __GDPR__
-	   "openCloudConsole" : {
-		  "outcome" : { "classification": "SystemMetaData", "purpose": "FeatureInsight" },
-		  "message": { "classification": "CallstackOrException", "purpose": "PerformanceAndHealth" }
-	   }
-	 */
-
-	reporter.sendSanitizedEvent('openCloudConsole', message ? { outcome, message } : { outcome });
-}
-
-=======
->>>>>>> a58cdea2
 async function waitForConnection(this: CloudShell): Promise<boolean> {
 	const handleStatus = () => {
 		switch (this.status) {
@@ -187,13 +156,8 @@
 	}
 }
 
-<<<<<<< HEAD
 export const shells: CloudShellInternal[] = [];
 export function createCloudConsole(api: AzureAccountExtensionApi, reporter: TelemetryReporter, osName: OSName, terminalProfileToken?: CancellationToken): CloudShellInternal {
-=======
-export const shells: CloudShell[] = [];
-export function createCloudConsole(api: AzureAccountExtensionApi, reporter: TelemetryReporter, osName: OSName): CloudShell | undefined {
->>>>>>> a58cdea2
 	const os: OS = OSes[osName];
 	// eslint-disable-next-line @typescript-eslint/no-explicit-any
 	let liveServerQueue: Queue<any> | undefined;
@@ -207,11 +171,7 @@
 	const urisPromise: Promise<ConsoleUris> = new Promise<ConsoleUris>((resolve, reject) => deferredUris = { resolve, reject });
 	let deferredInitialSize: Deferred<Size>;
 	const initialSizePromise: Promise<Size> = new Promise<Size>((resolve, reject) => deferredInitialSize = { resolve, reject });
-<<<<<<< HEAD
 	const state: CloudShellInternal = {
-=======
-	const state: CloudShellWritable = {
->>>>>>> a58cdea2
 		status: 'Connecting',
 		onStatusChanged: event.event,
 		waitForConnection,
@@ -294,11 +254,7 @@
 
 		// open terminal
 		let shellPath: string = path.join(ext.context.asAbsolutePath('bin'), `node.${isWindows ? 'bat' : 'sh'}`);
-<<<<<<< HEAD
 		let cloudConsoleLauncherPath: string = path.join(ext.context.asAbsolutePath('dist'), 'cloudConsoleLauncher');
-=======
-		let modulePath: string = path.join(ext.context.asAbsolutePath('dist'), 'cloudConsoleLauncher');
->>>>>>> a58cdea2
 		if (isWindows) {
 			cloudConsoleLauncherPath = cloudConsoleLauncherPath.replace(/\\/g, '\\\\');
 		}
@@ -314,19 +270,13 @@
 			shellArgs.shift();
 		}
 
-<<<<<<< HEAD
 		const terminalOptions: TerminalOptions = {
 			name: localize('azureCloudShell', 'Azure Cloud Shell ({0})', os.shellName),
 			iconPath: new ThemeIcon('azure'),
-=======
-		const terminal: Terminal = window.createTerminal({
-			name: localize('azure-account.cloudConsole', "{0} in Cloud Shell", os.shellName),
->>>>>>> a58cdea2
 			shellPath,
 			shellArgs,
 			env: {
 				CLOUD_CONSOLE_IPC: server.ipcHandlePath,
-<<<<<<< HEAD
 			}
 		};
 
@@ -362,23 +312,6 @@
 
 		liveServerQueue = serverQueue;
 
-=======
-			}
-		});
-		const subscription: Disposable = window.onDidCloseTerminal(t => {
-			if (t === terminal) {
-				liveServerQueue = undefined;
-				subscription.dispose();
-				server.dispose();
-				updateStatus('Disconnected');
-			}
-		});
-
-		liveServerQueue = serverQueue;
-		// eslint-disable-next-line @typescript-eslint/no-non-null-assertion
-		deferredTerminal!.resolve(terminal);
-
->>>>>>> a58cdea2
 		const loginStatus: AzureLoginStatus = await waitForLoginStatus(api);
 		if (loginStatus !== 'LoggedIn') {
 			if (loginStatus === 'LoggingIn') {
@@ -439,18 +372,29 @@
 			session = <AzureSession>sessions[0];
 		}
 
-<<<<<<< HEAD
-		const result = token && await findUserSettings(token);
-		if (!result) {
-=======
 		let loginResult: AuthenticationResult | TokenResponse[] | undefined;
 		if (session) {
 			loginResult = await ext.authProvider.loginSilent(session.environment, session.tenantId);
-		}
-
-		const userSettings: UserSettings | undefined = loginResult && await findUserSettings();
+		} else {
+			throw new Error('no session lol');
+		}
+
+		let accessTokenPre: string | undefined;
+		if (loginResult) {
+			if (Array.isArray(loginResult)) {
+				// loginResult: TokenResponse[]
+				accessTokenPre = loginResult[0].accessToken;
+			} else {
+				// loginResult: AuthenticationResult
+				accessTokenPre = loginResult.accessToken;
+			}
+		} else {
+			throw new Error('no login result');
+		}
+
+		// eslint-disable-next-line @typescript-eslint/no-non-null-assertion
+		const userSettings: UserSettings | undefined = loginResult && await findUserSettings(accessTokenPre, session!);
 		if (!userSettings) {
->>>>>>> a58cdea2
 			serverQueue.push({ type: 'log', args: [localize('azure-account.setupNeeded', "Setup needed.")] });
 			await requiresSetUp(reporter);
 			serverQueue.push({ type: 'exit' });
@@ -462,14 +406,10 @@
 
 		// provision
 		let consoleUri: string;
-<<<<<<< HEAD
-		const session: AzureSession = result.token.session;
-=======
->>>>>>> a58cdea2
-		const accessToken: string = result.token.accessToken;
+		const accessToken: string = accessTokenPre;
 		const armEndpoint: string = session.environment.resourceManagerEndpointUrl;
 		const provisionTask: () => Promise<void> = async () => {
-			consoleUri = await provisionConsole(accessToken, armEndpoint, result.userSettings, OSes.Linux.id);
+			consoleUri = await provisionConsole(accessToken, armEndpoint, userSettings, OSes.Linux.id);
 			sendTelemetryEvent(reporter, 'provisioned');
 		}
 		try {
@@ -495,10 +435,11 @@
 		// Additional tokens
 		// TODO: Make an abstract function `getAdditionalTokens` `getTokenWithScope`
 		const [graphToken, keyVaultToken] = await Promise.all([
-			tokenFromRefreshToken(session.environment, result.token.refreshToken, session.tenantId, session.environment.activeDirectoryGraphResourceId),
+			// tokenFromRefreshToken(session.environment, result.token.refreshToken, session.tenantId, session.environment.activeDirectoryGraphResourceId),
+			tokenFromRefreshToken(session.environment, '', session.tenantId, session.environment.activeDirectoryGraphResourceId),
 			session.environment.keyVaultDnsSuffix
 				// eslint-disable-next-line @typescript-eslint/no-non-null-assertion
-				? tokenFromRefreshToken(session.environment, result.token.refreshToken, session.tenantId, `https://${session.environment.keyVaultDnsSuffix!.substr(1)}`)
+				? tokenFromRefreshToken(session.environment, '', session.tenantId, `https://${session.environment.keyVaultDnsSuffix!.substr(1)}`)
 				: Promise.resolve(undefined)
 		]);
 		const accessTokens: AccessTokens = {
@@ -552,13 +493,8 @@
 	});
 }
 
-<<<<<<< HEAD
-async function findUserSettings(token: Token): Promise<{ userSettings: UserSettings; token: Token; } | undefined> {
-	const userSettings: UserSettings | undefined = await getUserSettings(token.accessToken, token.session.environment.resourceManagerEndpointUrl);
-=======
 async function findUserSettings(accessToken: string, session: AzureSession): Promise<UserSettings | undefined> {
 	const userSettings: UserSettings | undefined = await getUserSettings(accessToken, session.environment.resourceManagerEndpointUrl);
->>>>>>> a58cdea2
 	if (userSettings && userSettings.storageProfile) {
 		return userSettings;
 	}
@@ -600,38 +536,12 @@
 	return reset;
 }
 
-interface Token {
-	session: AzureSession;
-	accessToken: string;
-	refreshToken: string;
-}
-
-<<<<<<< HEAD
-async function acquireToken(session: AzureSession): Promise<Token> {
-	return new Promise<Token>((resolve, reject) => {
-		/* eslint-disable @typescript-eslint/no-explicit-any */
-		const credentials: any = (<AzureSessionLegacy>session).credentials;
-		const environment: any = session.environment;
-		// eslint-disable-next-line @typescript-eslint/no-unsafe-member-access, @typescript-eslint/no-unsafe-call
-		credentials.context.acquireToken(environment.activeDirectoryResourceId, credentials.username, credentials.clientId, function (err: any, result: any) {
-		/* eslint-enable @typescript-eslint/no-explicit-any */
-			if (err) {
-				reject(err);
-			} else {
-				resolve({
-					session,
-					// eslint-disable-next-line @typescript-eslint/no-unsafe-assignment, @typescript-eslint/no-unsafe-member-access
-					accessToken: result.accessToken,
-					// eslint-disable-next-line @typescript-eslint/no-unsafe-assignment, @typescript-eslint/no-unsafe-member-access
-					refreshToken: result.refreshToken
-				});
-			}
-		});
-	});
-}
-
-=======
->>>>>>> a58cdea2
+// interface Token {
+// 	session: AzureSession;
+// 	accessToken: string;
+// 	refreshToken: string;
+// }
+
 interface TenantDetails {
 	objectId: string;
 	displayName: string;
@@ -693,14 +603,5 @@
 	   }
 	 */
 
-<<<<<<< HEAD
-async function exec(command: string): Promise<ExecResult> {
-	return new Promise<ExecResult>((resolve, reject) => {
-		cp.exec(command, (error, stdout, stderr) => {
-			(error || stderr ? reject : resolve)({ error, stdout, stderr });
-		});
-	});
-=======
 	reporter.sendSanitizedEvent('openCloudConsole', message ? { outcome, message } : { outcome });
->>>>>>> a58cdea2
 }