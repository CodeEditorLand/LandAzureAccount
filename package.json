--- conflicted
+++ resolved
@@ -4,21 +4,6 @@
 	"version": "0.0.1",
 	"private": false,
 	"description": "A common Sign In and Subscription management extension for VS Code.",
-<<<<<<< HEAD
-	"homepage": "https://github.com/CodeEditorLand/Foundation#readme",
-	"bugs": {
-		"url": "https://github.com/CodeEditorLand/Foundation/issues"
-	},
-	"repository": {
-		"type": "git",
-		"url": "git+https://github.com/CodeEditorLand/Foundation.git"
-	},
-	"license": "SEE LICENSE IN LICENSE",
-	"author": {
-		"name": "Playform",
-		"email": "Hello@Playform.Cloud",
-		"url": "https://playform.cloud"
-=======
 	"keywords": [
 		"land"
 	],
@@ -35,27 +20,16 @@
 		"name": "🌆 — Land —",
 		"email": "Land@PlayForm.Cloud",
 		"url": "HTTPS://Land.PlayForm.Cloud"
->>>>>>> ecfea700
 	},
 	"type": "module",
 	"main": "./main",
 	"scripts": {
-<<<<<<< HEAD
-		"build": "tsc",
-		"cleanReadme": "gulp cleanReadme",
-		"compile": "tsc -watch",
-		"package": "vsce package --githubBranch main",
-		"prepare": "husky install",
-		"prepublishOnly": "TypeScriptESBuild 'Source/**/*.ts'",
-		"vscode:prepublish": "npm run webpack-prod",
-=======
 		"Document": "Document 'Source/**/*.ts'",
 		"build": "tsc",
 		"cleanReadme": "gulp cleanReadme",
 		"compile": "tsc -watch",
 		"prepare": "husky install",
 		"prepublishOnly": "Build 'Source/**/*.ts'",
->>>>>>> ecfea700
 		"webpack": "npm run build && gulp webpack-dev",
 		"webpack-prod": "npm run build && gulp webpack-prod",
 		"which": "which tsc"
@@ -289,54 +263,6 @@
 		"onTerminalProfile:azure-account.cloudShellPowerShell"
 	],
 	"dependencies": {
-<<<<<<< HEAD
-		"@azure/arm-resources": "^4.2.2",
-		"@azure/arm-subscriptions": "^3.1.2",
-		"@azure/core-auth": "^1.3.2",
-		"@azure/ms-rest-azure-env": "^2.0.0",
-		"@azure/ms-rest-js": "^2.6.0",
-		"@azure/ms-rest-nodeauth": "^3.0.10",
-		"@azure/msal-node": "^1.14.6",
-		"@microsoft/vscode-azext-utils": "^1.0.0",
-		"adal-node": "^0.2.3",
-		"form-data": "2.3.3",
-		"http-proxy-agent": "^5.0.0",
-		"https-proxy-agent": "^5.0.1",
-		"ms-rest-azure": "^2.6.2",
-		"node-fetch": "^2.6.1",
-		"request": "2.88.0",
-		"request-promise": "4.2.2",
-		"semver": "7.5.2",
-		"uuid": "^8.3.2",
-		"vscode-nls": "4.0.0",
-		"ws": "^8.9.0"
-	},
-	"devDependencies": {
-		"@types/form-data": "2.2.1",
-		"@types/fs-extra": "^9.0.11",
-		"@types/gulp": "^4.0.6",
-		"@types/node": "^14.0.0",
-		"@types/node-fetch": "^2.5.10",
-		"@types/request": "2.48.1",
-		"@types/request-promise": "4.1.42",
-		"@types/semver": "5.5.0",
-		"@types/uuid": "^8.3.0",
-		"@types/vscode": "^1.74.0",
-		"@types/ws": "^8.5.3",
-		"copy-webpack-plugin": "^6.0.0",
-		"fs-extra": "^9.1.0",
-		"gulp": "^4.0.2",
-		"husky": "^7.0.2",
-		"terser-webpack-plugin": "^5.1.1",
-		"ts-loader": "5.3.0",
-		"ts-node": "^10.0.0",
-		"typescript": "^4.0.2",
-		"typescript-esbuild": "0.4.5",
-		"vsce": "^2.6.7",
-		"vscode-azureextensiondev": "^0.10.2",
-		"webpack": "^5.76.0",
-		"webpack-cli": "^4.5.0"
-=======
 		"adal-node": "0.2.3",
 		"form-data": "4.0.0",
 		"http-proxy-agent": "7.0.2",
@@ -362,7 +288,6 @@
 		"@types/ws": "8.5.10",
 		"fs-extra": "11.2.0",
 		"ts-loader": "9.5.1"
->>>>>>> ecfea700
 	},
 	"publishConfig": {
 		"access": "public"
