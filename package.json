--- conflicted
+++ resolved
@@ -202,30 +202,6 @@
 	],
 	"dependencies": {
 		"adal-node": "^0.2.3",
-<<<<<<< HEAD
-		"form-data": "4.0.0",
-		"http-proxy-agent": "^7.0.2",
-		"https-proxy-agent": "^7.0.4",
-		"node-fetch": "^3.3.2",
-		"request": "2.88.0",
-		"request-promise": "4.2.2",
-		"semver": "7.6.2",
-		"uuid": "^10.0.0",
-		"ws": "^8.17.1"
-	},
-	"devDependencies": {
-		"@types/form-data": "2.2.1",
-		"@types/fs-extra": "^11.0.4",
-		"@types/node": "^20.14.2",
-		"@types/node-fetch": "^2.6.11",
-		"@types/request": "2.48.12",
-		"@types/request-promise": "4.1.51",
-		"@types/semver": "7.5.8",
-		"@types/uuid": "^9.0.8",
-		"@types/ws": "^8.5.10",
-		"fs-extra": "^11.2.0",
-		"ts-loader": "9.5.1"
-=======
 		"form-data": "2.3.3",
 		"http-proxy-agent": "^5.0.0",
 		"https-proxy-agent": "^5.0.1",
@@ -248,7 +224,6 @@
 		"@types/ws": "^8.5.3",
 		"fs-extra": "^9.1.0",
 		"ts-loader": "5.3.0"
->>>>>>> 51b842f4
 	},
 	"extensionDependencies": [
 		"ms-azuretools.vscode-azureresourcegroups"
