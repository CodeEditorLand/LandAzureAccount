--- conflicted
+++ resolved
@@ -25,11 +25,7 @@
 	],
 	"dependencies": {},
 	"devDependencies": {
-<<<<<<< HEAD
-		"@types/node": "^20.14.2"
-=======
 		"@types/node": "^14.0.0"
->>>>>>> 51b842f4
 	},
 	"extensionDependencies": [
 		"ms-vscode.azure-account"
