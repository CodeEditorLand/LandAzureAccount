--- conflicted
+++ resolved
@@ -25,11 +25,7 @@
 	],
 	"dependencies": {},
 	"devDependencies": {
-<<<<<<< HEAD
-		"@types/node": "^14.0.0"
-=======
-		"@types/node": "14.0.0"
->>>>>>> 3cde2e3b
+		"@types/node": "20.14.11"
 	},
 	"extensionDependencies": [
 		"ms-vscode.azure-account"
