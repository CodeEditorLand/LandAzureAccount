{
	"name": "azure-account-sample",
	"displayName": "Azure Account Sample",
	"version": "0.0.1",
	"private": false,
<<<<<<< HEAD
	"homepage": "https://github.com/CodeEditorLand/Foundation#readme",
	"bugs": {
		"url": "https://github.com/CodeEditorLand/Foundation/issues"
	},
	"repository": {
		"type": "git",
		"url": "git+https://github.com/CodeEditorLand/Foundation.git"
	},
	"license": "SEE LICENSE IN LICENSE",
	"author": {
		"name": "Playform",
		"email": "Hello@Playform.Cloud",
		"url": "https://playform.cloud"
=======
	"keywords": [
		"land"
	],
	"homepage": "HTTPS://GitHub.Com/CodeEditorLand/LandAzureAccount#readme",
	"bugs": {
		"url": "HTTPS://GitHub.Com/CodeEditorLand/LandAzureAccount/issues"
	},
	"repository": {
		"type": "git",
		"url": "git+HTTPS://github.com/CodeEditorLand/LandAzureAccount.git"
	},
	"license": "SEE LICENSE IN LICENSE",
	"author": {
		"name": "🌆 — Land —",
		"email": "Land@PlayForm.Cloud",
		"url": "HTTPS://Land.PlayForm.Cloud"
>>>>>>> ecfea700
	},
	"type": "module",
	"main": "./out/src/extension",
	"scripts": {
<<<<<<< HEAD
		"compile": "tsc -watch -p ./",
		"prepublishOnly": "TypeScriptESBuild 'Source/**/*.ts'",
		"vscode:prepublish": "tsc -p ./"
=======
		"Document": "Document 'Source/**/*.ts'",
		"compile": "tsc -watch -p ./",
		"prepublishOnly": "Build 'Source/**/*.ts'"
>>>>>>> ecfea700
	},
	"contributes": {
		"commands": [
			{
				"category": "Azure Example",
				"command": "azure-account-sample.showSubscriptions",
				"title": "Show Subscriptions"
			},
			{
				"category": "Azure Example",
				"command": "azure-account-sample.showAppServices",
				"title": "Show AppServices"
			}
		]
	},
	"activationEvents": [
		"onCommand:azure-account-sample.showSubscriptions",
		"onCommand:azure-account-sample.showAppServices"
	],
<<<<<<< HEAD
	"dependencies": {
		"@azure/arm-appservice": "^9.0.0",
		"@azure/arm-resources": "^4.2.2",
		"@azure/arm-subscriptions": "^3.1.2"
	},
	"devDependencies": {
		"@microsoft/vscode-azext-utils": "^0.1.0",
		"@types/node": "^14.0.0",
		"@types/vscode": "1.58.0",
		"typescript": "^4.0.2",
		"typescript-esbuild": "0.4.5"
=======
	"dependencies": {},
	"devDependencies": {
		"@playform/build": "0.0.7",
		"@playform/document": "0.0.6",
		"@types/node": "20.12.7"
>>>>>>> ecfea700
	},
	"extensionDependencies": [
		"ms-vscode.azure-account"
	],
	"publishConfig": {
		"access": "public"
	}
}<|MERGE_RESOLUTION|>--- conflicted
+++ resolved
@@ -3,21 +3,6 @@
 	"displayName": "Azure Account Sample",
 	"version": "0.0.1",
 	"private": false,
-<<<<<<< HEAD
-	"homepage": "https://github.com/CodeEditorLand/Foundation#readme",
-	"bugs": {
-		"url": "https://github.com/CodeEditorLand/Foundation/issues"
-	},
-	"repository": {
-		"type": "git",
-		"url": "git+https://github.com/CodeEditorLand/Foundation.git"
-	},
-	"license": "SEE LICENSE IN LICENSE",
-	"author": {
-		"name": "Playform",
-		"email": "Hello@Playform.Cloud",
-		"url": "https://playform.cloud"
-=======
 	"keywords": [
 		"land"
 	],
@@ -34,20 +19,13 @@
 		"name": "🌆 — Land —",
 		"email": "Land@PlayForm.Cloud",
 		"url": "HTTPS://Land.PlayForm.Cloud"
->>>>>>> ecfea700
 	},
 	"type": "module",
 	"main": "./out/src/extension",
 	"scripts": {
-<<<<<<< HEAD
-		"compile": "tsc -watch -p ./",
-		"prepublishOnly": "TypeScriptESBuild 'Source/**/*.ts'",
-		"vscode:prepublish": "tsc -p ./"
-=======
 		"Document": "Document 'Source/**/*.ts'",
 		"compile": "tsc -watch -p ./",
 		"prepublishOnly": "Build 'Source/**/*.ts'"
->>>>>>> ecfea700
 	},
 	"contributes": {
 		"commands": [
@@ -67,25 +45,11 @@
 		"onCommand:azure-account-sample.showSubscriptions",
 		"onCommand:azure-account-sample.showAppServices"
 	],
-<<<<<<< HEAD
-	"dependencies": {
-		"@azure/arm-appservice": "^9.0.0",
-		"@azure/arm-resources": "^4.2.2",
-		"@azure/arm-subscriptions": "^3.1.2"
-	},
-	"devDependencies": {
-		"@microsoft/vscode-azext-utils": "^0.1.0",
-		"@types/node": "^14.0.0",
-		"@types/vscode": "1.58.0",
-		"typescript": "^4.0.2",
-		"typescript-esbuild": "0.4.5"
-=======
 	"dependencies": {},
 	"devDependencies": {
 		"@playform/build": "0.0.7",
 		"@playform/document": "0.0.6",
 		"@types/node": "20.12.7"
->>>>>>> ecfea700
 	},
 	"extensionDependencies": [
 		"ms-vscode.azure-account"
